--- conflicted
+++ resolved
@@ -4,11 +4,7 @@
 
 require (
 	github.com/Masterminds/semver/v3 v3.2.1
-<<<<<<< HEAD
-	github.com/argoproj/argo-cd/v2 v2.8.4
-=======
 	github.com/argoproj/argo-cd/v2 v2.8.19
->>>>>>> 1e90f3b7
 	github.com/argoproj/gitops-engine v0.7.1-0.20230607163028-425d65e07695
 	github.com/argoproj/pkg v0.13.7-0.20230627120311-a4dd357b057e
 	github.com/bradleyfalzon/ghinstallation v1.1.1
@@ -36,9 +32,6 @@
 )
 
 require (
-<<<<<<< HEAD
-	cloud.google.com/go/compute v1.19.1 // indirect
-=======
 	cloud.google.com/go v0.110.4 // indirect
 	cloud.google.com/go/iam v1.1.1 // indirect
 	cloud.google.com/go/storage v1.33.0 // indirect
@@ -59,7 +52,6 @@
 
 require (
 	cloud.google.com/go/compute v1.21.0 // indirect
->>>>>>> 1e90f3b7
 	cloud.google.com/go/compute/metadata v0.2.3 // indirect
 	dario.cat/mergo v1.0.0 // indirect
 	github.com/Azure/go-ansiterm v0.0.0-20210617225240-d185dfc1b5a1 // indirect
@@ -81,10 +73,7 @@
 	github.com/chai2010/gettext-go v0.0.0-20170215093142-bf70f2a70fb1 // indirect
 	github.com/cloudflare/circl v1.3.3 // indirect
 	github.com/coreos/go-oidc/v3 v3.6.0 // indirect
-<<<<<<< HEAD
-=======
 	github.com/cyphar/filepath-securejoin v0.2.4 // indirect
->>>>>>> 1e90f3b7
 	github.com/davecgh/go-spew v1.1.1 // indirect
 	github.com/dgrijalva/jwt-go v3.2.0+incompatible // indirect
 	github.com/dgryski/go-rendezvous v0.0.0-20200823014737-9f7001d12a5f // indirect
@@ -100,13 +89,8 @@
 	github.com/fvbommel/sortorder v1.0.1 // indirect
 	github.com/go-errors/errors v1.4.2 // indirect
 	github.com/go-git/gcfg v1.5.1-0.20230307220236-3a3c6141e376 // indirect
-<<<<<<< HEAD
-	github.com/go-git/go-billy/v5 v5.4.1 // indirect
-	github.com/go-jose/go-jose/v3 v3.0.0 // indirect
-=======
 	github.com/go-git/go-billy/v5 v5.5.0 // indirect
 	github.com/go-jose/go-jose/v3 v3.0.3 // indirect
->>>>>>> 1e90f3b7
 	github.com/go-logr/logr v1.2.4 // indirect
 	github.com/go-logr/stdr v1.2.2 // indirect
 	github.com/go-openapi/jsonpointer v0.19.5 // indirect
@@ -120,11 +104,7 @@
 	github.com/golang/protobuf v1.5.3 // indirect
 	github.com/google/btree v1.1.2 // indirect
 	github.com/google/gnostic v0.6.9 // indirect
-<<<<<<< HEAD
-	github.com/google/go-cmp v0.5.9 // indirect
-=======
 	github.com/google/go-cmp v0.6.0 // indirect
->>>>>>> 1e90f3b7
 	github.com/google/go-github/v29 v29.0.2 // indirect
 	github.com/google/go-github/v53 v53.0.0 // indirect
 	github.com/google/go-querystring v1.1.0 // indirect
@@ -181,19 +161,6 @@
 	go.opentelemetry.io/otel/metric v1.16.0 // indirect
 	go.opentelemetry.io/otel/trace v1.16.0 // indirect
 	go.starlark.net v0.0.0-20220328144851-d1966c6b9fcd // indirect
-<<<<<<< HEAD
-	golang.org/x/mod v0.11.0 // indirect
-	golang.org/x/net v0.12.0 // indirect
-	golang.org/x/oauth2 v0.9.0 // indirect
-	golang.org/x/sys v0.10.0 // indirect
-	golang.org/x/term v0.10.0 // indirect
-	golang.org/x/text v0.11.0 // indirect
-	golang.org/x/time v0.3.0 // indirect
-	golang.org/x/tools v0.6.0 // indirect
-	google.golang.org/appengine v1.6.7 // indirect
-	google.golang.org/genproto v0.0.0-20230410155749-daa745c078e1 // indirect
-	google.golang.org/grpc v1.56.1 // indirect
-=======
 	golang.org/x/mod v0.12.0 // indirect
 	golang.org/x/net v0.23.0 // indirect
 	golang.org/x/oauth2 v0.10.0 // indirect
@@ -205,7 +172,6 @@
 	google.golang.org/appengine v1.6.7 // indirect
 	google.golang.org/genproto v0.0.0-20230711160842-782d3b101e98 // indirect
 	google.golang.org/grpc v1.58.3 // indirect
->>>>>>> 1e90f3b7
 	google.golang.org/protobuf v1.31.0 // indirect
 	gopkg.in/inf.v0 v0.9.1 // indirect
 	gopkg.in/warnings.v0 v0.1.2 // indirect
