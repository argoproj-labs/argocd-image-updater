module github.com/argoproj-labs/argocd-image-updater

go 1.24.6

require (
	github.com/argoproj-labs/argocd-image-updater/registry-scanner v0.0.0-20250908234756-5f7bb2916132
	github.com/argoproj/argo-cd/v2 v2.14.16
	github.com/argoproj/gitops-engine v0.7.1-0.20250521000818-c08b0a72c1f1
	github.com/argoproj/pkg v0.13.7-0.20230627120311-a4dd357b057e
	github.com/bmatcuk/doublestar/v4 v4.9.1
	github.com/bradleyfalzon/ghinstallation/v2 v2.16.0
	github.com/distribution/distribution/v3 v3.0.0-20230722181636-7b502560cad4
	github.com/go-git/go-git/v5 v5.16.2
	github.com/google/uuid v1.6.0
	github.com/patrickmn/go-cache v2.1.0+incompatible
	github.com/prometheus/client_golang v1.23.0
	github.com/sirupsen/logrus v1.9.3
	github.com/spf13/cobra v1.9.1
	github.com/spf13/pflag v1.0.7
	github.com/stretchr/testify v1.10.0
	go.uber.org/ratelimit v0.3.1
	golang.org/x/crypto v0.40.0
	golang.org/x/exp v0.0.0-20241108190413-2d47ceb2692f
	golang.org/x/oauth2 v0.30.0
	golang.org/x/sync v0.16.0
	google.golang.org/grpc v1.72.0
	k8s.io/api v0.32.2
	k8s.io/apimachinery v0.32.2
	k8s.io/client-go v0.32.2
	sigs.k8s.io/kustomize/api v0.20.0
	sigs.k8s.io/kustomize/kyaml v0.20.0
	sigs.k8s.io/yaml v1.6.0
)

require (
	cloud.google.com/go/compute/metadata v0.6.0 // indirect
	dario.cat/mergo v1.0.1 // indirect
	github.com/Azure/go-ansiterm v0.0.0-20230124172434-306776ec8161 // indirect
	github.com/MakeNowJust/heredoc v1.0.0 // indirect
	github.com/Masterminds/semver/v3 v3.4.0 // indirect
	github.com/Microsoft/go-winio v0.6.2 // indirect
	github.com/ProtonMail/go-crypto v1.1.6 // indirect
	github.com/benbjohnson/clock v1.3.0 // indirect
	github.com/beorn7/perks v1.0.1 // indirect
	github.com/blang/semver/v4 v4.0.0 // indirect
	github.com/bombsimon/logrusr/v2 v2.0.1 // indirect
	github.com/carapace-sh/carapace-shlex v1.0.1 // indirect
	github.com/casbin/casbin/v2 v2.102.0 // indirect
	github.com/casbin/govaluate v1.2.0 // indirect
	github.com/cespare/xxhash/v2 v2.3.0 // indirect
	github.com/chai2010/gettext-go v1.0.2 // indirect
	github.com/cloudflare/circl v1.6.1 // indirect
	github.com/coreos/go-oidc/v3 v3.11.0 // indirect
	github.com/cyphar/filepath-securejoin v0.4.1 // indirect
	github.com/davecgh/go-spew v1.1.2-0.20180830191138-d8f796af33cc // indirect
	github.com/dgryski/go-rendezvous v0.0.0-20200823014737-9f7001d12a5f // indirect
	github.com/distribution/reference v0.6.0 // indirect
	github.com/dlclark/regexp2 v1.11.4 // indirect
	github.com/docker/go-metrics v0.0.1 // indirect
	github.com/docker/libtrust v0.0.0-20160708172513-aabc10ec26b7 // indirect
	github.com/emicklei/go-restful/v3 v3.11.0 // indirect
	github.com/emirpasic/gods v1.18.1 // indirect
	github.com/evanphx/json-patch v5.9.0+incompatible // indirect
	github.com/exponent-io/jsonpath v0.0.0-20210407135951-1de76d718b3f // indirect
	github.com/fatih/camelcase v1.0.0 // indirect
	github.com/felixge/httpsnoop v1.0.4 // indirect
	github.com/fxamacker/cbor/v2 v2.7.0 // indirect
	github.com/go-errors/errors v1.4.2 // indirect
	github.com/go-git/gcfg v1.5.1-0.20230307220236-3a3c6141e376 // indirect
	github.com/go-git/go-billy/v5 v5.6.2 // indirect
	github.com/go-jose/go-jose/v4 v4.0.5 // indirect
	github.com/go-logr/logr v1.4.2 // indirect
	github.com/go-logr/stdr v1.2.2 // indirect
	github.com/go-openapi/jsonpointer v0.21.0 // indirect
	github.com/go-openapi/jsonreference v0.21.0 // indirect
	github.com/go-openapi/swag v0.23.0 // indirect
	github.com/go-redis/cache/v9 v9.0.0 // indirect
	github.com/gobwas/glob v0.2.3 // indirect
	github.com/gogo/protobuf v1.3.2 // indirect
	github.com/golang-jwt/jwt/v4 v4.5.2 // indirect
	github.com/golang/groupcache v0.0.0-20241129210726-2c02b8208cf8 // indirect
	github.com/golang/protobuf v1.5.4 // indirect
	github.com/google/btree v1.1.3 // indirect
	github.com/google/gnostic-models v0.6.9 // indirect
	github.com/google/go-cmp v0.7.0 // indirect
	github.com/google/go-github/v66 v66.0.0 // indirect
	github.com/google/go-github/v72 v72.0.0 // indirect
	github.com/google/go-querystring v1.1.0 // indirect
	github.com/google/gofuzz v1.2.0 // indirect
	github.com/gorilla/mux v1.8.0 // indirect
	github.com/gorilla/websocket v1.5.3 // indirect
	github.com/gregjones/httpcache v0.0.0-20190611155906-901d90724c79 // indirect
	github.com/grpc-ecosystem/go-grpc-middleware v1.4.0 // indirect
	github.com/grpc-ecosystem/grpc-gateway v1.16.0 // indirect
	github.com/hashicorp/go-cleanhttp v0.5.2 // indirect
	github.com/hashicorp/go-retryablehttp v0.7.7 // indirect
	github.com/hashicorp/golang-lru v0.5.4 // indirect
	github.com/inconshreveable/mousetrap v1.1.0 // indirect
	github.com/jbenet/go-context v0.0.0-20150711004518-d14ea06fba99 // indirect
	github.com/jonboulle/clockwork v0.4.0 // indirect
	github.com/josharian/intern v1.0.0 // indirect
	github.com/json-iterator/go v1.1.12 // indirect
	github.com/kballard/go-shellquote v0.0.0-20180428030007-95032a82bc51 // indirect
	github.com/kevinburke/ssh_config v1.2.0 // indirect
	github.com/klauspost/compress v1.18.0 // indirect
	github.com/liggitt/tabwriter v0.0.0-20181228230101-89fcab3d43de // indirect
	github.com/mailru/easyjson v0.7.7 // indirect
	github.com/mitchellh/go-wordwrap v1.0.1 // indirect
	github.com/moby/spdystream v0.5.0 // indirect
	github.com/moby/term v0.5.0 // indirect
	github.com/modern-go/concurrent v0.0.0-20180306012644-bacd9c7ef1dd // indirect
	github.com/modern-go/reflect2 v1.0.2 // indirect
	github.com/monochromegane/go-gitignore v0.0.0-20200626010858-205db1a8cc00 // indirect
	github.com/munnerz/goautoneg v0.0.0-20191010083416-a7dc8b61c822 // indirect
	github.com/mxk/go-flowrate v0.0.0-20140419014527-cca7078d478f // indirect
	github.com/opencontainers/go-digest v1.0.0 // indirect
	github.com/opencontainers/image-spec v1.1.1 // indirect
	github.com/peterbourgon/diskv v2.0.1+incompatible // indirect
	github.com/pjbgf/sha1cd v0.3.2 // indirect
	github.com/pkg/errors v0.9.1 // indirect
	github.com/pmezard/go-difflib v1.0.1-0.20181226105442-5d4384ee4fb2 // indirect
	github.com/prometheus/client_model v0.6.2 // indirect
	github.com/prometheus/common v0.65.0 // indirect
	github.com/prometheus/procfs v0.16.1 // indirect
	github.com/r3labs/diff v1.1.0 // indirect
	github.com/redis/go-redis/v9 v9.7.3 // indirect
	github.com/robfig/cron/v3 v3.0.1 // indirect
	github.com/russross/blackfriday/v2 v2.1.0 // indirect
	github.com/sergi/go-diff v1.3.2-0.20230802210424-5b0b94c5c0d3 // indirect
	github.com/skeema/knownhosts v1.3.1 // indirect
	github.com/stretchr/objx v0.5.2 // indirect
	github.com/vmihailenco/go-tinylfu v0.2.2 // indirect
	github.com/vmihailenco/msgpack/v5 v5.3.4 // indirect
	github.com/vmihailenco/tagparser/v2 v2.0.0 // indirect
	github.com/x448/float16 v0.8.4 // indirect
	github.com/xanzy/ssh-agent v0.3.3 // indirect
	github.com/xlab/treeprint v1.2.0 // indirect
	go.opentelemetry.io/auto/sdk v1.1.0 // indirect
	go.opentelemetry.io/contrib/instrumentation/google.golang.org/grpc/otelgrpc v0.56.0 // indirect
	go.opentelemetry.io/otel v1.34.0 // indirect
	go.opentelemetry.io/otel/metric v1.34.0 // indirect
	go.opentelemetry.io/otel/trace v1.34.0 // indirect
	go.yaml.in/yaml/v2 v2.4.2 // indirect
	go.yaml.in/yaml/v3 v3.0.3 // indirect
	golang.org/x/net v0.41.0 // indirect
	golang.org/x/sys v0.34.0 // indirect
	golang.org/x/term v0.33.0 // indirect
	golang.org/x/text v0.27.0 // indirect
	golang.org/x/time v0.8.0 // indirect
	google.golang.org/genproto v0.0.0-20240213162025-012b6fc9bca9 // indirect
	google.golang.org/genproto/googleapis/api v0.0.0-20250218202821-56aae31c358a // indirect
	google.golang.org/genproto/googleapis/rpc v0.0.0-20250218202821-56aae31c358a // indirect
	google.golang.org/protobuf v1.36.6 // indirect
	gopkg.in/evanphx/json-patch.v4 v4.12.0 // indirect
	gopkg.in/inf.v0 v0.9.1 // indirect
	gopkg.in/warnings.v0 v0.1.2 // indirect
	gopkg.in/yaml.v2 v2.4.0 // indirect
	gopkg.in/yaml.v3 v3.0.1 // indirect
	k8s.io/apiextensions-apiserver v0.32.2 // indirect
	k8s.io/apiserver v0.32.2 // indirect
	k8s.io/cli-runtime v0.32.2 // indirect
	k8s.io/component-base v0.32.2 // indirect
	k8s.io/component-helpers v0.32.2 // indirect
	k8s.io/controller-manager v0.0.0 // indirect
	k8s.io/klog/v2 v2.130.1 // indirect
	k8s.io/kube-aggregator v0.32.2 // indirect
	k8s.io/kube-openapi v0.0.0-20241212222426-2c72e554b1e7 // indirect
	k8s.io/kubectl v0.32.2 // indirect
	k8s.io/kubernetes v1.32.2 // indirect
	k8s.io/utils v0.0.0-20241104100929-3ea5e8cea738 // indirect
	oras.land/oras-go/v2 v2.5.0 // indirect
	sigs.k8s.io/json v0.0.0-20241010143419-9aa6b5e7a4b3 // indirect
	sigs.k8s.io/structured-merge-diff/v4 v4.4.4-0.20241211184406-7bf59b3d70ee // indirect
)

replace (
<<<<<<< HEAD
	// Uncomment for development and local testing, and comment out for releases
	github.com/argoproj-labs/argocd-image-updater/registry-scanner => ./registry-scanner/
	github.com/cyphar/filepath-securejoin => github.com/cyphar/filepath-securejoin v0.3.6
	github.com/golang/protobuf => github.com/golang/protobuf v1.5.4
=======
    github.com/cyphar/filepath-securejoin => github.com/cyphar/filepath-securejoin v0.3.6
    // Use local registry-scanner during build (Dockerfile copies whole repo before mod download)
    github.com/argoproj-labs/argocd-image-updater/registry-scanner => ./registry-scanner/
    github.com/golang/protobuf => github.com/golang/protobuf v1.5.4
>>>>>>> 1113694e

	k8s.io/api => k8s.io/api v0.32.2
	k8s.io/apiextensions-apiserver => k8s.io/apiextensions-apiserver v0.32.2
	k8s.io/apimachinery => k8s.io/apimachinery v0.32.2
	k8s.io/apiserver => k8s.io/apiserver v0.32.2
	k8s.io/cli-runtime => k8s.io/cli-runtime v0.32.2
	k8s.io/client-go => k8s.io/client-go v0.32.2
	k8s.io/cloud-provider => k8s.io/cloud-provider v0.32.2
	k8s.io/cluster-bootstrap => k8s.io/cluster-bootstrap v0.32.2
	k8s.io/code-generator => k8s.io/code-generator v0.32.2
	k8s.io/component-base => k8s.io/component-base v0.32.2
	k8s.io/component-helpers => k8s.io/component-helpers v0.32.2
	k8s.io/controller-manager => k8s.io/controller-manager v0.32.2
	k8s.io/cri-api => k8s.io/cri-api v0.32.2
	k8s.io/cri-client => k8s.io/cri-client v0.32.2
	k8s.io/csi-translation-lib => k8s.io/csi-translation-lib v0.32.2
	k8s.io/dynamic-resource-allocation => k8s.io/dynamic-resource-allocation v0.32.2
	k8s.io/endpointslice => k8s.io/endpointslice v0.32.2
	k8s.io/kms => k8s.io/kms v0.32.2
	k8s.io/kube-aggregator => k8s.io/kube-aggregator v0.32.2
	k8s.io/kube-controller-manager => k8s.io/kube-controller-manager v0.32.2
	k8s.io/kube-proxy => k8s.io/kube-proxy v0.32.2
	k8s.io/kube-scheduler => k8s.io/kube-scheduler v0.32.2
	k8s.io/kubectl => k8s.io/kubectl v0.32.2
	k8s.io/kubelet => k8s.io/kubelet v0.32.2
	k8s.io/legacy-cloud-providers => k8s.io/legacy-cloud-providers v0.32.2
	k8s.io/metrics => k8s.io/metrics v0.32.2
	k8s.io/mount-utils => k8s.io/mount-utils v0.32.2
	k8s.io/pod-security-admission => k8s.io/pod-security-admission v0.32.2
	k8s.io/sample-apiserver => k8s.io/sample-apiserver v0.32.2
	k8s.io/sample-cli-plugin => k8s.io/sample-cli-plugin v0.32.2
	k8s.io/sample-controller => k8s.io/sample-controller v0.32.2
)<|MERGE_RESOLUTION|>--- conflicted
+++ resolved
@@ -174,17 +174,10 @@
 )
 
 replace (
-<<<<<<< HEAD
-	// Uncomment for development and local testing, and comment out for releases
-	github.com/argoproj-labs/argocd-image-updater/registry-scanner => ./registry-scanner/
-	github.com/cyphar/filepath-securejoin => github.com/cyphar/filepath-securejoin v0.3.6
-	github.com/golang/protobuf => github.com/golang/protobuf v1.5.4
-=======
     github.com/cyphar/filepath-securejoin => github.com/cyphar/filepath-securejoin v0.3.6
     // Use local registry-scanner during build (Dockerfile copies whole repo before mod download)
     github.com/argoproj-labs/argocd-image-updater/registry-scanner => ./registry-scanner/
     github.com/golang/protobuf => github.com/golang/protobuf v1.5.4
->>>>>>> 1113694e
 
 	k8s.io/api => k8s.io/api v0.32.2
 	k8s.io/apiextensions-apiserver => k8s.io/apiextensions-apiserver v0.32.2
