FROM golang:1.24 AS builder

RUN mkdir -p /src/argocd-image-updater
WORKDIR /src/argocd-image-updater
# copy the entire repo first so local replaces (./registry-scanner) exist in context
COPY . .
# cache dependencies as a layer for faster rebuilds
<<<<<<< HEAD
COPY go.mod go.sum ./
COPY registry-scanner ./
=======
>>>>>>> 1113694e
RUN go mod download

RUN mkdir -p dist && \
	make controller

FROM alpine:3.22

RUN apk update && \
    apk upgrade && \
    apk add ca-certificates git openssh-client aws-cli tini gpg gpg-agent && \
    rm -rf /var/cache/apk/*

RUN mkdir -p /usr/local/bin
RUN mkdir -p /app/config
RUN adduser --home "/app" --disabled-password --uid 1000 argocd

COPY --from=builder /src/argocd-image-updater/dist/argocd-image-updater /usr/local/bin/
COPY hack/git-ask-pass.sh /usr/local/bin/git-ask-pass.sh

USER 1000

ENTRYPOINT ["/sbin/tini", "--", "/usr/local/bin/argocd-image-updater"]<|MERGE_RESOLUTION|>--- conflicted
+++ resolved
@@ -5,11 +5,6 @@
 # copy the entire repo first so local replaces (./registry-scanner) exist in context
 COPY . .
 # cache dependencies as a layer for faster rebuilds
-<<<<<<< HEAD
-COPY go.mod go.sum ./
-COPY registry-scanner ./
-=======
->>>>>>> 1113694e
 RUN go mod download
 
 RUN mkdir -p dist && \
