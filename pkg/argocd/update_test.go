package argocd

import (
	"errors"
	"fmt"
	"io/ioutil"
	"os"
	"path/filepath"
	"strings"
	"testing"

	"github.com/argoproj-labs/argocd-image-updater/ext/git"
	gitmock "github.com/argoproj-labs/argocd-image-updater/ext/git/mocks"
	argomock "github.com/argoproj-labs/argocd-image-updater/pkg/argocd/mocks"
	"github.com/argoproj-labs/argocd-image-updater/pkg/common"
	"github.com/argoproj-labs/argocd-image-updater/pkg/image"
	"github.com/argoproj-labs/argocd-image-updater/pkg/kube"
	"github.com/argoproj-labs/argocd-image-updater/pkg/registry"
	regmock "github.com/argoproj-labs/argocd-image-updater/pkg/registry/mocks"
	"github.com/argoproj-labs/argocd-image-updater/test/fake"
	"github.com/argoproj-labs/argocd-image-updater/test/fixture"

	"github.com/argoproj/argo-cd/v2/pkg/apis/application/v1alpha1"
	argogit "github.com/argoproj/argo-cd/v2/util/git"
	"github.com/docker/distribution/manifest/schema1"
	"github.com/stretchr/testify/assert"
	"github.com/stretchr/testify/mock"
	"github.com/stretchr/testify/require"
	v1 "k8s.io/apimachinery/pkg/apis/meta/v1"
)

func Test_UpdateApplication(t *testing.T) {
	t.Run("Test successful update", func(t *testing.T) {
		mockClientFn := func(endpoint *registry.RegistryEndpoint, username, password string) (registry.RegistryClient, error) {
			regMock := regmock.RegistryClient{}
<<<<<<< HEAD
			regMock.On("NewRepository", mock.Anything).Return(nil)
			regMock.On("Tags", mock.Anything).Return([]string{"1.0.1"}, nil)
=======
			regMock.On("Tags", mock.MatchedBy(func(s string) bool {
				return s == "jannfis/foobar"
			})).Return([]string{"1.0.1"}, nil)
>>>>>>> 9aa295f9
			return &regMock, nil
		}

		argoClient := argomock.ArgoCD{}
		argoClient.On("UpdateSpec", mock.Anything, mock.Anything).Return(nil, nil)

		kubeClient := kube.KubernetesClient{
			Clientset: fake.NewFakeKubeClient(),
		}
		appImages := &ApplicationImages{
			Application: v1alpha1.Application{
				ObjectMeta: v1.ObjectMeta{
					Name:      "guestbook",
					Namespace: "guestbook",
				},
				Spec: v1alpha1.ApplicationSpec{
					Source: v1alpha1.ApplicationSource{
						Kustomize: &v1alpha1.ApplicationSourceKustomize{
							Images: v1alpha1.KustomizeImages{
								"jannfis/foobar:1.0.0",
							},
						},
					},
				},
				Status: v1alpha1.ApplicationStatus{
					SourceType: v1alpha1.ApplicationSourceTypeKustomize,
					Summary: v1alpha1.ApplicationSummary{
						Images: []string{
							"jannfis/foobar:1.0.0",
						},
					},
				},
			},
			Images: image.ContainerImageList{
				image.NewFromIdentifier("jannfis/foobar:~1.0.0"),
			},
		}
		res := UpdateApplication(&UpdateConfiguration{
			NewRegFN:   mockClientFn,
			ArgoClient: &argoClient,
			KubeClient: &kubeClient,
			UpdateApp:  appImages,
			DryRun:     false,
		}, NewSyncIterationState())
		assert.Equal(t, 0, res.NumErrors)
		assert.Equal(t, 0, res.NumSkipped)
		assert.Equal(t, 1, res.NumApplicationsProcessed)
		assert.Equal(t, 1, res.NumImagesConsidered)
		assert.Equal(t, 1, res.NumImagesUpdated)
	})

	t.Run("Test kustomize w/ different registry", func(t *testing.T) {
		mockClientFn := func(endpoint *registry.RegistryEndpoint, username, password string) (registry.RegistryClient, error) {
			regMock := regmock.RegistryClient{}
			assert.Equal(t, endpoint.RegistryPrefix, "quay.io")
			regMock.On("Tags", mock.Anything).Return([]string{"1.0.1"}, nil)
			return &regMock, nil
		}

		argoClient := argomock.ArgoCD{}
		argoClient.On("UpdateSpec", mock.Anything, mock.Anything).Return(nil, nil)

		kubeClient := kube.KubernetesClient{
			Clientset: fake.NewFakeKubeClient(),
		}
		appImages := &ApplicationImages{
			Application: v1alpha1.Application{
				ObjectMeta: v1.ObjectMeta{
					Name:      "guestbook",
					Namespace: "guestbook",
					Annotations: map[string]string{
						"argocd-image-updater.argoproj.io/image-list":                  "foobar=quay.io/jannfis/foobar:~1.0.0",
						"argocd-image-updater.argoproj.io/foobar.kustomize.image-name": "jannfis/foobar",
						"argocd-image-updater.argoproj.io/foobar.force-update":         "true",
					},
				},
				Spec: v1alpha1.ApplicationSpec{
					Source: v1alpha1.ApplicationSource{
						Kustomize: &v1alpha1.ApplicationSourceKustomize{
							Images: v1alpha1.KustomizeImages{
								"jannfis/foobar:1.0.0",
							},
						},
					},
				},
				Status: v1alpha1.ApplicationStatus{
					SourceType: v1alpha1.ApplicationSourceTypeKustomize,
					Summary: v1alpha1.ApplicationSummary{
						Images: []string{
							"jannfis/foobar:1.0.0",
						},
					},
				},
			},
			Images: image.ContainerImageList{
				image.NewFromIdentifier("quay.io/jannfis/foobar"),
			},
		}
		res := UpdateApplication(&UpdateConfiguration{
			NewRegFN:   mockClientFn,
			ArgoClient: &argoClient,
			KubeClient: &kubeClient,
			UpdateApp:  appImages,
			DryRun:     false,
		}, NewSyncIterationState())
		assert.Equal(t, 0, res.NumErrors)
		assert.Equal(t, 0, res.NumSkipped)
		assert.Equal(t, 1, res.NumApplicationsProcessed)
		assert.Equal(t, 1, res.NumImagesConsidered)
		assert.Equal(t, 1, res.NumImagesUpdated)
	})

	t.Run("Test kustomize w/ different registry and org", func(t *testing.T) {
		mockClientFn := func(endpoint *registry.RegistryEndpoint, username, password string) (registry.RegistryClient, error) {
			regMock := regmock.RegistryClient{}
			assert.Equal(t, endpoint.RegistryPrefix, "quay.io")
			regMock.On("Tags", mock.MatchedBy(func(s string) bool {
				return s == "someorg/foobar"
			})).Return([]string{"1.0.1"}, nil)
			return &regMock, nil
		}

		argoClient := argomock.ArgoCD{}
		argoClient.On("UpdateSpec", mock.Anything, mock.Anything).Return(nil, nil)

		kubeClient := kube.KubernetesClient{
			Clientset: fake.NewFakeKubeClient(),
		}
		appImages := &ApplicationImages{
			Application: v1alpha1.Application{
				ObjectMeta: v1.ObjectMeta{
					Name:      "guestbook",
					Namespace: "guestbook",
					Annotations: map[string]string{
						"argocd-image-updater.argoproj.io/image-list":                  "foobar=quay.io/someorg/foobar:~1.0.0",
						"argocd-image-updater.argoproj.io/foobar.kustomize.image-name": "jannfis/foobar",
						"argocd-image-updater.argoproj.io/foobar.force-update":         "true",
					},
				},
				Spec: v1alpha1.ApplicationSpec{
					Source: v1alpha1.ApplicationSource{
						Kustomize: &v1alpha1.ApplicationSourceKustomize{
							Images: v1alpha1.KustomizeImages{
								"jannfis/foobar:1.0.0",
							},
						},
					},
				},
				Status: v1alpha1.ApplicationStatus{
					SourceType: v1alpha1.ApplicationSourceTypeKustomize,
					Summary: v1alpha1.ApplicationSummary{
						Images: []string{
							"jannfis/foobar:1.0.0",
						},
					},
				},
			},
			Images: image.ContainerImageList{
				image.NewFromIdentifier("quay.io/someorg/foobar"),
			},
		}
		res := UpdateApplication(&UpdateConfiguration{
			NewRegFN:   mockClientFn,
			ArgoClient: &argoClient,
			KubeClient: &kubeClient,
			UpdateApp:  appImages,
			DryRun:     false,
		}, NewSyncIterationState())
		assert.Equal(t, 0, res.NumErrors)
		assert.Equal(t, 0, res.NumSkipped)
		assert.Equal(t, 1, res.NumApplicationsProcessed)
		assert.Equal(t, 1, res.NumImagesConsidered)
		assert.Equal(t, 1, res.NumImagesUpdated)
	})

	t.Run("Test successful update when no tag is set in running workload", func(t *testing.T) {
		mockClientFn := func(endpoint *registry.RegistryEndpoint, username, password string) (registry.RegistryClient, error) {
			regMock := regmock.RegistryClient{}
			regMock.On("NewRepository", mock.Anything).Return(nil)
			regMock.On("Tags", mock.Anything).Return([]string{"1.0.1"}, nil)
			return &regMock, nil
		}

		argoClient := argomock.ArgoCD{}
		argoClient.On("UpdateSpec", mock.Anything, mock.Anything).Return(nil, nil)

		kubeClient := kube.KubernetesClient{
			Clientset: fake.NewFakeKubeClient(),
		}
		appImages := &ApplicationImages{
			Application: v1alpha1.Application{
				ObjectMeta: v1.ObjectMeta{
					Name:      "guestbook",
					Namespace: "guestbook",
				},
				Spec: v1alpha1.ApplicationSpec{
					Source: v1alpha1.ApplicationSource{
						Kustomize: &v1alpha1.ApplicationSourceKustomize{
							Images: v1alpha1.KustomizeImages{
								"jannfis/foobar",
							},
						},
					},
				},
				Status: v1alpha1.ApplicationStatus{
					SourceType: v1alpha1.ApplicationSourceTypeKustomize,
					Summary: v1alpha1.ApplicationSummary{
						Images: []string{
							"jannfis/foobar",
						},
					},
				},
			},
			Images: image.ContainerImageList{
				image.NewFromIdentifier("jannfis/foobar:1.0.x"),
			},
		}
		res := UpdateApplication(&UpdateConfiguration{
			NewRegFN:   mockClientFn,
			ArgoClient: &argoClient,
			KubeClient: &kubeClient,
			UpdateApp:  appImages,
			DryRun:     false,
		}, NewSyncIterationState())
		assert.Equal(t, 0, res.NumErrors)
		assert.Equal(t, 0, res.NumSkipped)
		assert.Equal(t, 1, res.NumApplicationsProcessed)
		assert.Equal(t, 1, res.NumImagesConsidered)
		assert.Equal(t, 1, res.NumImagesUpdated)
	})

	t.Run("Test successful update with credentials", func(t *testing.T) {
		mockClientFn := func(endpoint *registry.RegistryEndpoint, username, password string) (registry.RegistryClient, error) {
			regMock := regmock.RegistryClient{}
			assert.Equal(t, "myuser", username)
			assert.Equal(t, "mypass", password)
			regMock.On("NewRepository", mock.Anything).Return(nil)
			regMock.On("Tags", mock.Anything).Return([]string{"1.0.1"}, nil)
			return &regMock, nil
		}

		argoClient := argomock.ArgoCD{}
		argoClient.On("UpdateSpec", mock.Anything, mock.Anything).Return(nil, nil)

		kubeClient := kube.KubernetesClient{
			Clientset: fake.NewFakeClientsetWithResources(fixture.NewSecret("foo", "bar", map[string][]byte{"creds": []byte("myuser:mypass")})),
		}
		appImages := &ApplicationImages{
			Application: v1alpha1.Application{
				ObjectMeta: v1.ObjectMeta{
					Name:      "guestbook",
					Namespace: "guestbook",
					Annotations: map[string]string{
						fmt.Sprintf(common.SecretListAnnotation, "dummy"): "secret:foo/bar#creds",
					},
				},
				Spec: v1alpha1.ApplicationSpec{
					Source: v1alpha1.ApplicationSource{
						Kustomize: &v1alpha1.ApplicationSourceKustomize{
							Images: v1alpha1.KustomizeImages{
								"jannfis/foobar:1.0.0",
							},
						},
					},
				},
				Status: v1alpha1.ApplicationStatus{
					SourceType: v1alpha1.ApplicationSourceTypeKustomize,
					Summary: v1alpha1.ApplicationSummary{
						Images: []string{
							"jannfis/foobar:1.0.0",
						},
					},
				},
			},
			Images: image.ContainerImageList{
				image.NewFromIdentifier("dummy=jannfis/foobar:1.0.1"),
			},
		}
		res := UpdateApplication(&UpdateConfiguration{
			NewRegFN:   mockClientFn,
			ArgoClient: &argoClient,
			KubeClient: &kubeClient,
			UpdateApp:  appImages,
			DryRun:     false,
		}, NewSyncIterationState())
		assert.Equal(t, 0, res.NumErrors)
		assert.Equal(t, 0, res.NumSkipped)
		assert.Equal(t, 1, res.NumApplicationsProcessed)
		assert.Equal(t, 1, res.NumImagesConsidered)
		assert.Equal(t, 1, res.NumImagesUpdated)
	})

	t.Run("Test skip because of image not in list", func(t *testing.T) {
		mockClientFn := func(endpoint *registry.RegistryEndpoint, username, password string) (registry.RegistryClient, error) {
			regMock := regmock.RegistryClient{}
			regMock.On("Tags", mock.Anything).Return([]string{"1.0.1"}, nil)
			return &regMock, nil
		}

		argoClient := argomock.ArgoCD{}
		argoClient.On("UpdateSpec", mock.Anything, mock.Anything).Return(nil, nil)

		kubeClient := kube.KubernetesClient{
			Clientset: fake.NewFakeKubeClient(),
		}
		appImages := &ApplicationImages{
			Application: v1alpha1.Application{
				ObjectMeta: v1.ObjectMeta{
					Name:      "guestbook",
					Namespace: "guestbook",
				},
				Spec: v1alpha1.ApplicationSpec{
					Source: v1alpha1.ApplicationSource{
						Kustomize: &v1alpha1.ApplicationSourceKustomize{
							Images: v1alpha1.KustomizeImages{
								"jannfis/foobar:1.0.0",
							},
						},
					},
				},
				Status: v1alpha1.ApplicationStatus{
					SourceType: v1alpha1.ApplicationSourceTypeKustomize,
					Summary: v1alpha1.ApplicationSummary{
						Images: []string{
							"jannfis/foobar:1.0.0",
						},
					},
				},
			},
			Images: image.ContainerImageList{
				image.NewFromIdentifier("jannfis/barbar:1.0.1"),
			},
		}
		res := UpdateApplication(&UpdateConfiguration{
			NewRegFN:   mockClientFn,
			ArgoClient: &argoClient,
			KubeClient: &kubeClient,
			UpdateApp:  appImages,
			DryRun:     false,
		}, NewSyncIterationState())
		assert.Equal(t, 0, res.NumErrors)
		assert.Equal(t, 1, res.NumSkipped)
		assert.Equal(t, 1, res.NumApplicationsProcessed)
		assert.Equal(t, 0, res.NumImagesConsidered)
		assert.Equal(t, 0, res.NumImagesUpdated)
	})

	t.Run("Test skip because of image up-to-date", func(t *testing.T) {
		mockClientFn := func(endpoint *registry.RegistryEndpoint, username, password string) (registry.RegistryClient, error) {
			regMock := regmock.RegistryClient{}
			regMock.On("NewRepository", mock.Anything).Return(nil)
			regMock.On("Tags", mock.Anything).Return([]string{"1.0.1"}, nil)
			return &regMock, nil
		}

		argoClient := argomock.ArgoCD{}
		argoClient.On("UpdateSpec", mock.Anything, mock.Anything).Return(nil, nil)

		kubeClient := kube.KubernetesClient{
			Clientset: fake.NewFakeKubeClient(),
		}
		appImages := &ApplicationImages{
			Application: v1alpha1.Application{
				ObjectMeta: v1.ObjectMeta{
					Name:      "guestbook",
					Namespace: "guestbook",
				},
				Spec: v1alpha1.ApplicationSpec{
					Source: v1alpha1.ApplicationSource{
						Kustomize: &v1alpha1.ApplicationSourceKustomize{
							Images: v1alpha1.KustomizeImages{
								"jannfis/foobar:1.0.1",
							},
						},
					},
				},
				Status: v1alpha1.ApplicationStatus{
					SourceType: v1alpha1.ApplicationSourceTypeKustomize,
					Summary: v1alpha1.ApplicationSummary{
						Images: []string{
							"jannfis/foobar:1.0.1",
						},
					},
				},
			},
			Images: image.ContainerImageList{
				image.NewFromIdentifier("jannfis/foobar:1.0.1"),
			},
		}
		res := UpdateApplication(&UpdateConfiguration{
			NewRegFN:   mockClientFn,
			ArgoClient: &argoClient,
			KubeClient: &kubeClient,
			UpdateApp:  appImages,
			DryRun:     false,
		}, NewSyncIterationState())
		assert.Equal(t, 0, res.NumErrors)
		assert.Equal(t, 0, res.NumSkipped)
		assert.Equal(t, 1, res.NumApplicationsProcessed)
		assert.Equal(t, 1, res.NumImagesConsidered)
		assert.Equal(t, 0, res.NumImagesUpdated)
	})

	t.Run("Test update because of image registry changed", func(t *testing.T) {
		mockClientFn := func(endpoint *registry.RegistryEndpoint, username, password string) (registry.RegistryClient, error) {
			regMock := regmock.RegistryClient{}
			regMock.On("NewRepository", mock.Anything).Return(nil)
			regMock.On("Tags", mock.Anything).Return([]string{"1.0.1"}, nil)
			return &regMock, nil
		}

		argoClient := argomock.ArgoCD{}
		argoClient.On("UpdateSpec", mock.Anything, mock.Anything).Return(nil, nil)

		kubeClient := kube.KubernetesClient{
			Clientset: fake.NewFakeKubeClient(),
		}
		annotations := map[string]string{
			common.ImageUpdaterAnnotation:                                    "foobar=gcr.io/jannfis/foobar:>=1.0.1",
			fmt.Sprintf(common.KustomizeApplicationNameAnnotation, "foobar"): "jannfis/foobar",
		}
		appImages := &ApplicationImages{
			Application: v1alpha1.Application{
				ObjectMeta: v1.ObjectMeta{
					Name:        "guestbook",
					Namespace:   "guestbook",
					Annotations: annotations,
				},
				Spec: v1alpha1.ApplicationSpec{
					Source: v1alpha1.ApplicationSource{
						Kustomize: &v1alpha1.ApplicationSourceKustomize{
							Images: v1alpha1.KustomizeImages{
								"jannfis/foobar:1.0.1",
							},
						},
					},
				},
				Status: v1alpha1.ApplicationStatus{
					SourceType: v1alpha1.ApplicationSourceTypeKustomize,
					Summary: v1alpha1.ApplicationSummary{
						Images: []string{
							"jannfis/foobar:1.0.1",
						},
					},
				},
			},
			Images: *parseImageList(annotations),
		}
		res := UpdateApplication(&UpdateConfiguration{
			NewRegFN:   mockClientFn,
			ArgoClient: &argoClient,
			KubeClient: &kubeClient,
			UpdateApp:  appImages,
			DryRun:     false,
		}, NewSyncIterationState())
		assert.Equal(t, 0, res.NumErrors)
		assert.Equal(t, 0, res.NumSkipped)
		assert.Equal(t, 1, res.NumApplicationsProcessed)
		assert.Equal(t, 1, res.NumImagesConsidered)
		assert.Equal(t, 1, res.NumImagesUpdated)
	})

	t.Run("Test not updated because kustomize image is the same", func(t *testing.T) {
		mockClientFn := func(endpoint *registry.RegistryEndpoint, username, password string) (registry.RegistryClient, error) {
			regMock := regmock.RegistryClient{}
			regMock.On("NewRepository", mock.Anything).Return(nil)
			regMock.On("Tags", mock.Anything).Return([]string{"1.0.1"}, nil)
			return &regMock, nil
		}

		argoClient := argomock.ArgoCD{}
		argoClient.On("UpdateSpec", mock.Anything, mock.Anything).Return(nil, nil)

		kubeClient := kube.KubernetesClient{
			Clientset: fake.NewFakeKubeClient(),
		}
		annotations := map[string]string{
			common.ImageUpdaterAnnotation:                                    "foobar=gcr.io/jannfis/foobar:>=1.0.1",
			fmt.Sprintf(common.KustomizeApplicationNameAnnotation, "foobar"): "jannfis/foobar",
		}
		appImages := &ApplicationImages{
			Application: v1alpha1.Application{
				ObjectMeta: v1.ObjectMeta{
					Name:        "guestbook",
					Namespace:   "guestbook",
					Annotations: annotations,
				},
				Spec: v1alpha1.ApplicationSpec{
					Source: v1alpha1.ApplicationSource{
						Kustomize: &v1alpha1.ApplicationSourceKustomize{
							Images: v1alpha1.KustomizeImages{
								"jannfis/foobar:1.0.1",
							},
						},
					},
				},
				Status: v1alpha1.ApplicationStatus{
					SourceType: v1alpha1.ApplicationSourceTypeKustomize,
					Summary: v1alpha1.ApplicationSummary{
						Images: []string{
							"gcr.io/jannfis/foobar:1.0.1",
						},
					},
				},
			},
			Images: *parseImageList(annotations),
		}
		res := UpdateApplication(&UpdateConfiguration{
			NewRegFN:   mockClientFn,
			ArgoClient: &argoClient,
			KubeClient: &kubeClient,
			UpdateApp:  appImages,
			DryRun:     false,
		}, NewSyncIterationState())
		assert.Equal(t, 0, res.NumErrors)
		assert.Equal(t, 0, res.NumSkipped)
		assert.Equal(t, 1, res.NumApplicationsProcessed)
		assert.Equal(t, 1, res.NumImagesConsidered)
		assert.Equal(t, 0, res.NumImagesUpdated)
	})

	t.Run("Test skip because of match-tag pattern doesn't match", func(t *testing.T) {
		meta := make([]*schema1.SignedManifest, 4)
		for i := 0; i < 4; i++ {
			ts := fmt.Sprintf("2006-01-02T15:%.02d:05.999999999Z", i)
			meta[i] = &schema1.SignedManifest{
				Manifest: schema1.Manifest{
					History: []schema1.History{
						{
							V1Compatibility: `{"created":"` + ts + `"}`,
						},
					},
				},
			}
		}
		called := 0
		mockClientFn := func(endpoint *registry.RegistryEndpoint, username, password string) (registry.RegistryClient, error) {
			regMock := regmock.RegistryClient{}
			regMock.On("NewRepository", mock.Anything).Return(nil)
			regMock.On("Tags", mock.Anything).Return([]string{"one", "two", "three", "four"}, nil)
			regMock.On("Manifest", mock.Anything).Return(meta[called], nil)
			called += 1
			return &regMock, nil
		}

		argoClient := argomock.ArgoCD{}
		argoClient.On("UpdateSpec", mock.Anything, mock.Anything).Return(nil, nil)

		kubeClient := kube.KubernetesClient{
			Clientset: fake.NewFakeKubeClient(),
		}
		appImages := &ApplicationImages{
			Application: v1alpha1.Application{
				ObjectMeta: v1.ObjectMeta{
					Name:      "guestbook",
					Namespace: "guestbook",
					Annotations: map[string]string{
						fmt.Sprintf(common.AllowTagsOptionAnnotation, "dummy"): "regexp:^foobar$",
						fmt.Sprintf(common.UpdateStrategyAnnotation, "dummy"):  "name",
					},
				},
				Spec: v1alpha1.ApplicationSpec{
					Source: v1alpha1.ApplicationSource{
						Kustomize: &v1alpha1.ApplicationSourceKustomize{
							Images: v1alpha1.KustomizeImages{
								"jannfis/foobar:one",
							},
						},
					},
				},
				Status: v1alpha1.ApplicationStatus{
					SourceType: v1alpha1.ApplicationSourceTypeKustomize,
					Summary: v1alpha1.ApplicationSummary{
						Images: []string{
							"jannfis/foobar:one",
						},
					},
				},
			},
			Images: image.ContainerImageList{
				image.NewFromIdentifier("dummy=jannfis/foobar"),
			},
		}
		res := UpdateApplication(&UpdateConfiguration{
			NewRegFN:   mockClientFn,
			ArgoClient: &argoClient,
			KubeClient: &kubeClient,
			UpdateApp:  appImages,
			DryRun:     false,
		}, NewSyncIterationState())
		assert.Equal(t, 0, res.NumErrors)
		assert.Equal(t, 0, res.NumSkipped)
		assert.Equal(t, 1, res.NumApplicationsProcessed)
		assert.Equal(t, 1, res.NumImagesConsidered)
		assert.Equal(t, 0, res.NumImagesUpdated)
	})

	t.Run("Test skip because of ignored", func(t *testing.T) {
		meta := make([]*schema1.SignedManifest, 4)
		for i := 0; i < 4; i++ {
			ts := fmt.Sprintf("2006-01-02T15:%.02d:05.999999999Z", i)
			meta[i] = &schema1.SignedManifest{
				Manifest: schema1.Manifest{
					History: []schema1.History{
						{
							V1Compatibility: `{"created":"` + ts + `"}`,
						},
					},
				},
			}
		}
		called := 0
		mockClientFn := func(endpoint *registry.RegistryEndpoint, username, password string) (registry.RegistryClient, error) {
			regMock := regmock.RegistryClient{}
			regMock.On("NewRepository", mock.Anything).Return(nil)
			regMock.On("Tags", mock.Anything).Return([]string{"one", "two", "three", "four"}, nil)
			regMock.On("Manifest", mock.Anything).Return(meta[called], nil)
			called += 1
			return &regMock, nil
		}

		argoClient := argomock.ArgoCD{}
		argoClient.On("UpdateSpec", mock.Anything, mock.Anything).Return(nil, nil)

		kubeClient := kube.KubernetesClient{
			Clientset: fake.NewFakeKubeClient(),
		}
		appImages := &ApplicationImages{
			Application: v1alpha1.Application{
				ObjectMeta: v1.ObjectMeta{
					Name:      "guestbook",
					Namespace: "guestbook",
					Annotations: map[string]string{
						fmt.Sprintf(common.IgnoreTagsOptionAnnotation, "dummy"): "*",
						fmt.Sprintf(common.UpdateStrategyAnnotation, "dummy"):   "name",
					},
				},
				Spec: v1alpha1.ApplicationSpec{
					Source: v1alpha1.ApplicationSource{
						Kustomize: &v1alpha1.ApplicationSourceKustomize{
							Images: v1alpha1.KustomizeImages{
								"jannfis/foobar:one",
							},
						},
					},
				},
				Status: v1alpha1.ApplicationStatus{
					SourceType: v1alpha1.ApplicationSourceTypeKustomize,
					Summary: v1alpha1.ApplicationSummary{
						Images: []string{
							"jannfis/foobar:one",
						},
					},
				},
			},
			Images: image.ContainerImageList{
				image.NewFromIdentifier("dummy=jannfis/foobar"),
			},
		}
		res := UpdateApplication(&UpdateConfiguration{
			NewRegFN:   mockClientFn,
			ArgoClient: &argoClient,
			KubeClient: &kubeClient,
			UpdateApp:  appImages,
			DryRun:     false,
		}, NewSyncIterationState())
		assert.Equal(t, 0, res.NumErrors)
		assert.Equal(t, 0, res.NumSkipped)
		assert.Equal(t, 1, res.NumApplicationsProcessed)
		assert.Equal(t, 1, res.NumImagesConsidered)
		assert.Equal(t, 0, res.NumImagesUpdated)
	})

	t.Run("Error - unknown registry", func(t *testing.T) {
		mockClientFn := func(endpoint *registry.RegistryEndpoint, username, password string) (registry.RegistryClient, error) {
			regMock := regmock.RegistryClient{}
			regMock.On("NewRepository", mock.Anything).Return(nil)
			regMock.On("Tags", mock.Anything).Return([]string{"1.0.1"}, nil)
			return &regMock, nil
		}

		argoClient := argomock.ArgoCD{}
		argoClient.On("UpdateSpec", mock.Anything, mock.Anything).Return(nil, nil)

		kubeClient := kube.KubernetesClient{
			Clientset: fake.NewFakeKubeClient(),
		}
		appImages := &ApplicationImages{
			Application: v1alpha1.Application{
				ObjectMeta: v1.ObjectMeta{
					Name:      "guestbook",
					Namespace: "guestbook",
				},
				Spec: v1alpha1.ApplicationSpec{
					Source: v1alpha1.ApplicationSource{
						Kustomize: &v1alpha1.ApplicationSourceKustomize{
							Images: v1alpha1.KustomizeImages{
								"example.io/jannfis/foobar:1.0.1",
							},
						},
					},
				},
				Status: v1alpha1.ApplicationStatus{
					SourceType: v1alpha1.ApplicationSourceTypeKustomize,
					Summary: v1alpha1.ApplicationSummary{
						Images: []string{
							"example.io/jannfis/foobar:1.0.1",
						},
					},
				},
			},
			Images: image.ContainerImageList{
				image.NewFromIdentifier("example.io/jannfis/foobar:1.0.1"),
			},
		}
		res := UpdateApplication(&UpdateConfiguration{
			NewRegFN:   mockClientFn,
			ArgoClient: &argoClient,
			KubeClient: &kubeClient,
			UpdateApp:  appImages,
			DryRun:     false,
		}, NewSyncIterationState())
		assert.Equal(t, 1, res.NumErrors)
		assert.Equal(t, 0, res.NumSkipped)
		assert.Equal(t, 1, res.NumApplicationsProcessed)
		assert.Equal(t, 1, res.NumImagesConsidered)
		assert.Equal(t, 0, res.NumImagesUpdated)
	})

	t.Run("Test error on generic registry client failure", func(t *testing.T) {
		mockClientFn := func(endpoint *registry.RegistryEndpoint, username, password string) (registry.RegistryClient, error) {
			return nil, errors.New("some error")
		}

		argoClient := argomock.ArgoCD{}
		argoClient.On("UpdateSpec", mock.Anything, mock.Anything).Return(nil, nil)

		kubeClient := kube.KubernetesClient{
			Clientset: fake.NewFakeKubeClient(),
		}
		appImages := &ApplicationImages{
			Application: v1alpha1.Application{
				ObjectMeta: v1.ObjectMeta{
					Name:      "guestbook",
					Namespace: "guestbook",
				},
				Spec: v1alpha1.ApplicationSpec{
					Source: v1alpha1.ApplicationSource{
						Kustomize: &v1alpha1.ApplicationSourceKustomize{
							Images: v1alpha1.KustomizeImages{
								"jannfis/foobar:1.0.0",
							},
						},
					},
				},
				Status: v1alpha1.ApplicationStatus{
					SourceType: v1alpha1.ApplicationSourceTypeKustomize,
					Summary: v1alpha1.ApplicationSummary{
						Images: []string{
							"jannfis/foobar:1.0.0",
						},
					},
				},
			},
			Images: image.ContainerImageList{
				image.NewFromIdentifier("jannfis/foobar:1.0.1"),
			},
		}
		res := UpdateApplication(&UpdateConfiguration{
			NewRegFN:   mockClientFn,
			ArgoClient: &argoClient,
			KubeClient: &kubeClient,
			UpdateApp:  appImages,
			DryRun:     false,
		}, NewSyncIterationState())
		assert.Equal(t, 1, res.NumErrors)
		assert.Equal(t, 0, res.NumSkipped)
		assert.Equal(t, 1, res.NumApplicationsProcessed)
		assert.Equal(t, 1, res.NumImagesConsidered)
		assert.Equal(t, 0, res.NumImagesUpdated)
	})

	t.Run("Test error on failure to list tags", func(t *testing.T) {
		mockClientFn := func(endpoint *registry.RegistryEndpoint, username, password string) (registry.RegistryClient, error) {
			regMock := regmock.RegistryClient{}
			regMock.On("NewRepository", mock.Anything).Return(nil)
			regMock.On("Tags", mock.Anything).Return(nil, errors.New("some error"))
			return &regMock, nil
		}

		argoClient := argomock.ArgoCD{}
		argoClient.On("UpdateSpec", mock.Anything, mock.Anything).Return(nil, nil)

		kubeClient := kube.KubernetesClient{
			Clientset: fake.NewFakeKubeClient(),
		}
		appImages := &ApplicationImages{
			Application: v1alpha1.Application{
				ObjectMeta: v1.ObjectMeta{
					Name:      "guestbook",
					Namespace: "guestbook",
				},
				Spec: v1alpha1.ApplicationSpec{
					Source: v1alpha1.ApplicationSource{
						Kustomize: &v1alpha1.ApplicationSourceKustomize{
							Images: v1alpha1.KustomizeImages{
								"jannfis/foobar:1.0.0",
							},
						},
					},
				},
				Status: v1alpha1.ApplicationStatus{
					SourceType: v1alpha1.ApplicationSourceTypeKustomize,
					Summary: v1alpha1.ApplicationSummary{
						Images: []string{
							"jannfis/foobar:1.0.0",
						},
					},
				},
			},
			Images: image.ContainerImageList{
				image.NewFromIdentifier("jannfis/foobar:1.0.1"),
			},
		}
		res := UpdateApplication(&UpdateConfiguration{
			NewRegFN:   mockClientFn,
			ArgoClient: &argoClient,
			KubeClient: &kubeClient,
			UpdateApp:  appImages,
			DryRun:     false,
		}, NewSyncIterationState())
		assert.Equal(t, 1, res.NumErrors)
		assert.Equal(t, 0, res.NumSkipped)
		assert.Equal(t, 1, res.NumApplicationsProcessed)
		assert.Equal(t, 1, res.NumImagesConsidered)
		assert.Equal(t, 0, res.NumImagesUpdated)
	})

	t.Run("Test error on improper semver in tag", func(t *testing.T) {
		mockClientFn := func(endpoint *registry.RegistryEndpoint, username, password string) (registry.RegistryClient, error) {
			regMock := regmock.RegistryClient{}
			regMock.On("NewRepository", mock.Anything).Return(nil)
			regMock.On("Tags", mock.Anything).Return([]string{"1.0.0", "1.0.1"}, nil)
			return &regMock, nil
		}

		argoClient := argomock.ArgoCD{}
		argoClient.On("UpdateSpec", mock.Anything, mock.Anything).Return(nil, nil)

		kubeClient := kube.KubernetesClient{
			Clientset: fake.NewFakeKubeClient(),
		}
		appImages := &ApplicationImages{
			Application: v1alpha1.Application{
				ObjectMeta: v1.ObjectMeta{
					Name:      "guestbook",
					Namespace: "guestbook",
				},
				Spec: v1alpha1.ApplicationSpec{
					Source: v1alpha1.ApplicationSource{
						Kustomize: &v1alpha1.ApplicationSourceKustomize{
							Images: v1alpha1.KustomizeImages{
								"jannfis/foobar:stable",
							},
						},
					},
				},
				Status: v1alpha1.ApplicationStatus{
					SourceType: v1alpha1.ApplicationSourceTypeKustomize,
					Summary: v1alpha1.ApplicationSummary{
						Images: []string{
							"jannfis/foobar:stable",
						},
					},
				},
			},
			Images: image.ContainerImageList{
				image.NewFromIdentifier("jannfis/foobar:stable"),
			},
		}
		res := UpdateApplication(&UpdateConfiguration{
			NewRegFN:   mockClientFn,
			ArgoClient: &argoClient,
			KubeClient: &kubeClient,
			UpdateApp:  appImages,
			DryRun:     false,
		}, NewSyncIterationState())
		assert.Equal(t, 1, res.NumErrors)
		assert.Equal(t, 0, res.NumSkipped)
		assert.Equal(t, 1, res.NumApplicationsProcessed)
		assert.Equal(t, 1, res.NumImagesConsidered)
		assert.Equal(t, 0, res.NumImagesUpdated)
	})

}

func Test_MarshalParamsOverride(t *testing.T) {
	t.Run("Valid Kustomize source", func(t *testing.T) {
		expected := `
kustomize:
  images:
  - foo
  - bar
`
		app := v1alpha1.Application{
			ObjectMeta: v1.ObjectMeta{
				Name: "testapp",
				Annotations: map[string]string{
					"argocd-image-updater.argoproj.io/image-list":        "nginx",
					"argocd-image-updater.argoproj.io/write-back-method": "git",
				},
			},
			Spec: v1alpha1.ApplicationSpec{
				Source: v1alpha1.ApplicationSource{
					RepoURL:        "https://example.com/example",
					TargetRevision: "main",
					Kustomize: &v1alpha1.ApplicationSourceKustomize{
						Images: v1alpha1.KustomizeImages{
							"foo",
							"bar",
						},
					},
				},
			},
			Status: v1alpha1.ApplicationStatus{
				SourceType: v1alpha1.ApplicationSourceTypeKustomize,
			},
		}

		yaml, err := marshalParamsOverride(&app)
		require.NoError(t, err)
		assert.NotEmpty(t, yaml)
		assert.Equal(t, strings.TrimSpace(expected), strings.TrimSpace(string(yaml)))
	})

	t.Run("Empty Kustomize source", func(t *testing.T) {
		app := v1alpha1.Application{
			ObjectMeta: v1.ObjectMeta{
				Name: "testapp",
				Annotations: map[string]string{
					"argocd-image-updater.argoproj.io/image-list":        "nginx",
					"argocd-image-updater.argoproj.io/write-back-method": "git",
				},
			},
			Spec: v1alpha1.ApplicationSpec{
				Source: v1alpha1.ApplicationSource{
					RepoURL:        "https://example.com/example",
					TargetRevision: "main",
				},
			},
			Status: v1alpha1.ApplicationStatus{
				SourceType: v1alpha1.ApplicationSourceTypeKustomize,
			},
		}

		yaml, err := marshalParamsOverride(&app)
		require.NoError(t, err)
		assert.Empty(t, yaml)
		assert.Equal(t, "", strings.TrimSpace(string(yaml)))
	})

	t.Run("Valid Helm source", func(t *testing.T) {
		expected := `
helm:
  parameters:
	- name: foo
		value: bar
		forcestring: true
	- name: bar
		value: foo
		forcestring: true
`
		app := v1alpha1.Application{
			ObjectMeta: v1.ObjectMeta{
				Name: "testapp",
				Annotations: map[string]string{
					"argocd-image-updater.argoproj.io/image-list":        "nginx",
					"argocd-image-updater.argoproj.io/write-back-method": "git",
				},
			},
			Spec: v1alpha1.ApplicationSpec{
				Source: v1alpha1.ApplicationSource{
					RepoURL:        "https://example.com/example",
					TargetRevision: "main",
					Helm: &v1alpha1.ApplicationSourceHelm{
						Parameters: []v1alpha1.HelmParameter{
							{
								Name:        "foo",
								Value:       "bar",
								ForceString: true,
							},
							{
								Name:        "bar",
								Value:       "foo",
								ForceString: true,
							},
						},
					},
				},
			},
			Status: v1alpha1.ApplicationStatus{
				SourceType: v1alpha1.ApplicationSourceTypeHelm,
			},
		}

		yaml, err := marshalParamsOverride(&app)
		require.NoError(t, err)
		assert.NotEmpty(t, yaml)
		assert.Equal(t, strings.TrimSpace(strings.ReplaceAll(expected, "\t", "  ")), strings.TrimSpace(string(yaml)))
	})

	t.Run("Empty Helm source", func(t *testing.T) {
		app := v1alpha1.Application{
			ObjectMeta: v1.ObjectMeta{
				Name: "testapp",
				Annotations: map[string]string{
					"argocd-image-updater.argoproj.io/image-list":        "nginx",
					"argocd-image-updater.argoproj.io/write-back-method": "git",
				},
			},
			Spec: v1alpha1.ApplicationSpec{
				Source: v1alpha1.ApplicationSource{
					RepoURL:        "https://example.com/example",
					TargetRevision: "main",
				},
			},
			Status: v1alpha1.ApplicationStatus{
				SourceType: v1alpha1.ApplicationSourceTypeHelm,
			},
		}

		yaml, err := marshalParamsOverride(&app)
		require.NoError(t, err)
		assert.Empty(t, yaml)
	})

	t.Run("Unknown source", func(t *testing.T) {
		app := v1alpha1.Application{
			ObjectMeta: v1.ObjectMeta{
				Name: "testapp",
				Annotations: map[string]string{
					"argocd-image-updater.argoproj.io/image-list":        "nginx",
					"argocd-image-updater.argoproj.io/write-back-method": "git",
				},
			},
			Spec: v1alpha1.ApplicationSpec{
				Source: v1alpha1.ApplicationSource{
					RepoURL:        "https://example.com/example",
					TargetRevision: "main",
					Kustomize: &v1alpha1.ApplicationSourceKustomize{
						Images: v1alpha1.KustomizeImages{
							"foo",
							"bar",
						},
					},
				},
			},
			Status: v1alpha1.ApplicationStatus{
				SourceType: v1alpha1.ApplicationSourceTypeDirectory,
			},
		}

		_, err := marshalParamsOverride(&app)
		assert.Error(t, err)
	})
}

func Test_GetWriteBackConfig(t *testing.T) {
	t.Run("Valid write-back config - git", func(t *testing.T) {
		app := v1alpha1.Application{
			ObjectMeta: v1.ObjectMeta{
				Name: "testapp",
				Annotations: map[string]string{
					"argocd-image-updater.argoproj.io/image-list":        "nginx",
					"argocd-image-updater.argoproj.io/write-back-method": "git",
					"argocd-image-updater.argoproj.io/git-branch":        "mybranch",
				},
			},
			Spec: v1alpha1.ApplicationSpec{
				Source: v1alpha1.ApplicationSource{
					RepoURL:        "https://example.com/example",
					TargetRevision: "main",
				},
			},
			Status: v1alpha1.ApplicationStatus{
				SourceType: v1alpha1.ApplicationSourceTypeKustomize,
			},
		}

		argoClient := argomock.ArgoCD{}
		argoClient.On("UpdateSpec", mock.Anything, mock.Anything).Return(nil, nil)

		kubeClient := kube.KubernetesClient{
			Clientset: fake.NewFakeKubeClient(),
		}

		wbc, err := getWriteBackConfig(&app, &kubeClient, &argoClient)
		require.NoError(t, err)
		require.NotNil(t, wbc)
		assert.Equal(t, wbc.Method, WriteBackGit)
	})

	t.Run("Valid write-back config - argocd", func(t *testing.T) {
		app := v1alpha1.Application{
			ObjectMeta: v1.ObjectMeta{
				Name: "testapp",
				Annotations: map[string]string{
					"argocd-image-updater.argoproj.io/image-list":        "nginx",
					"argocd-image-updater.argoproj.io/write-back-method": "argocd",
				},
			},
			Spec: v1alpha1.ApplicationSpec{
				Source: v1alpha1.ApplicationSource{
					RepoURL:        "https://example.com/example",
					TargetRevision: "main",
				},
			},
			Status: v1alpha1.ApplicationStatus{
				SourceType: v1alpha1.ApplicationSourceTypeKustomize,
			},
		}

		argoClient := argomock.ArgoCD{}
		argoClient.On("UpdateSpec", mock.Anything, mock.Anything).Return(nil, nil)

		kubeClient := kube.KubernetesClient{
			Clientset: fake.NewFakeKubeClient(),
		}

		wbc, err := getWriteBackConfig(&app, &kubeClient, &argoClient)
		require.NoError(t, err)
		require.NotNil(t, wbc)
		assert.Equal(t, wbc.Method, WriteBackApplication)
	})

	t.Run("kustomization write-back config", func(t *testing.T) {
		app := v1alpha1.Application{
			ObjectMeta: v1.ObjectMeta{
				Name: "testapp",
				Annotations: map[string]string{
					"argocd-image-updater.argoproj.io/image-list":        "nginx",
					"argocd-image-updater.argoproj.io/write-back-method": "git",
					"argocd-image-updater.argoproj.io/write-back-target": "kustomization:../bar",
				},
			},
			Spec: v1alpha1.ApplicationSpec{
				Source: v1alpha1.ApplicationSource{
					RepoURL:        "https://example.com/example",
					TargetRevision: "main",
					Path:           "config/foo",
				},
			},
			Status: v1alpha1.ApplicationStatus{
				SourceType: v1alpha1.ApplicationSourceTypeKustomize,
			},
		}

		argoClient := argomock.ArgoCD{}
		argoClient.On("UpdateSpec", mock.Anything, mock.Anything).Return(nil, nil)

		kubeClient := kube.KubernetesClient{
			Clientset: fake.NewFakeKubeClient(),
		}

		wbc, err := getWriteBackConfig(&app, &kubeClient, &argoClient)
		require.NoError(t, err)
		require.NotNil(t, wbc)
		assert.Equal(t, wbc.Method, WriteBackGit)
		assert.Equal(t, wbc.KustomizeBase, "config/bar")
	})

	t.Run("Default write-back config - argocd", func(t *testing.T) {
		app := v1alpha1.Application{
			ObjectMeta: v1.ObjectMeta{
				Name: "testapp",
				Annotations: map[string]string{
					"argocd-image-updater.argoproj.io/image-list": "nginx",
				},
			},
			Spec: v1alpha1.ApplicationSpec{
				Source: v1alpha1.ApplicationSource{
					RepoURL:        "https://example.com/example",
					TargetRevision: "main",
				},
			},
			Status: v1alpha1.ApplicationStatus{
				SourceType: v1alpha1.ApplicationSourceTypeKustomize,
			},
		}

		argoClient := argomock.ArgoCD{}
		argoClient.On("UpdateSpec", mock.Anything, mock.Anything).Return(nil, nil)

		kubeClient := kube.KubernetesClient{
			Clientset: fake.NewFakeKubeClient(),
		}

		wbc, err := getWriteBackConfig(&app, &kubeClient, &argoClient)
		require.NoError(t, err)
		require.NotNil(t, wbc)
		assert.Equal(t, wbc.Method, WriteBackApplication)
	})

	t.Run("Invalid write-back config - unknown", func(t *testing.T) {
		app := v1alpha1.Application{
			ObjectMeta: v1.ObjectMeta{
				Name: "testapp",
				Annotations: map[string]string{
					"argocd-image-updater.argoproj.io/image-list":        "nginx",
					"argocd-image-updater.argoproj.io/write-back-method": "unknown",
				},
			},
			Spec: v1alpha1.ApplicationSpec{
				Source: v1alpha1.ApplicationSource{
					RepoURL:        "https://example.com/example",
					TargetRevision: "main",
				},
			},
			Status: v1alpha1.ApplicationStatus{
				SourceType: v1alpha1.ApplicationSourceTypeKustomize,
			},
		}

		argoClient := argomock.ArgoCD{}
		argoClient.On("UpdateSpec", mock.Anything, mock.Anything).Return(nil, nil)

		kubeClient := kube.KubernetesClient{
			Clientset: fake.NewFakeKubeClient(),
		}

		wbc, err := getWriteBackConfig(&app, &kubeClient, &argoClient)
		require.Error(t, err)
		require.Nil(t, wbc)
	})

}

func Test_GetGitCreds(t *testing.T) {
	t.Run("HTTP creds from a secret", func(t *testing.T) {
		argoClient := argomock.ArgoCD{}
		argoClient.On("UpdateSpec", mock.Anything, mock.Anything).Return(nil, nil)
		secret := fixture.NewSecret("argocd-image-updater", "git-creds", map[string][]byte{
			"username": []byte("foo"),
			"password": []byte("bar"),
		})
		kubeClient := kube.KubernetesClient{
			Clientset: fake.NewFakeClientsetWithResources(secret),
		}
		app := v1alpha1.Application{
			ObjectMeta: v1.ObjectMeta{
				Name: "testapp",
				Annotations: map[string]string{
					"argocd-image-updater.argoproj.io/image-list":        "nginx",
					"argocd-image-updater.argoproj.io/write-back-method": "git:secret:argocd-image-updater/git-creds",
					"argocd-image-updater.argoproj.io/git-credentials":   "argocd-image-updater/git-creds",
				},
			},
			Spec: v1alpha1.ApplicationSpec{
				Source: v1alpha1.ApplicationSource{
					RepoURL:        "https://example.com/example",
					TargetRevision: "main",
				},
			},
			Status: v1alpha1.ApplicationStatus{
				SourceType: v1alpha1.ApplicationSourceTypeKustomize,
			},
		}
		wbc, err := getWriteBackConfig(&app, &kubeClient, &argoClient)
		require.NoError(t, err)

		creds, err := wbc.GetCreds(&app)
		require.NoError(t, err)
		require.NotNil(t, creds)
		// Must have HTTPS creds
		_, ok := creds.(git.HTTPSCreds)
		require.True(t, ok)
	})

	t.Run("SSH creds from a secret", func(t *testing.T) {
		argoClient := argomock.ArgoCD{}
		argoClient.On("UpdateSpec", mock.Anything, mock.Anything).Return(nil, nil)
		secret := fixture.NewSecret("argocd-image-updater", "git-creds", map[string][]byte{
			"sshPrivateKey": []byte("foo"),
		})
		kubeClient := kube.KubernetesClient{
			Clientset: fake.NewFakeClientsetWithResources(secret),
		}
		app := v1alpha1.Application{
			ObjectMeta: v1.ObjectMeta{
				Name: "testapp",
				Annotations: map[string]string{
					"argocd-image-updater.argoproj.io/image-list":        "nginx",
					"argocd-image-updater.argoproj.io/write-back-method": "git:secret:argocd-image-updater/git-creds",
				},
			},
			Spec: v1alpha1.ApplicationSpec{
				Source: v1alpha1.ApplicationSource{
					RepoURL:        "git@example.com:example",
					TargetRevision: "main",
				},
			},
			Status: v1alpha1.ApplicationStatus{
				SourceType: v1alpha1.ApplicationSourceTypeKustomize,
			},
		}
		wbc, err := getWriteBackConfig(&app, &kubeClient, &argoClient)
		require.NoError(t, err)

		creds, err := wbc.GetCreds(&app)
		require.NoError(t, err)
		require.NotNil(t, creds)
		// Must have SSH creds
		_, ok := creds.(git.SSHCreds)
		require.True(t, ok)
	})

	t.Run("HTTP creds from Argo CD settings", func(t *testing.T) {
		argoClient := argomock.ArgoCD{}
		argoClient.On("UpdateSpec", mock.Anything, mock.Anything).Return(nil, nil)
		secret := fixture.NewSecret("argocd", "git-creds", map[string][]byte{
			"username": []byte("foo"),
			"password": []byte("bar"),
		})
		configMap := fixture.NewConfigMap("argocd", "argocd-cm", map[string]string{
			"repositories": `
- url: https://example.com/example
  passwordSecret:
    name: git-creds
    key: password
  usernameSecret:
    name: git-creds
    key: username`,
		})
		fixture.AddPartOfArgoCDLabel(secret, configMap)

		kubeClient := kube.KubernetesClient{
			Clientset: fake.NewFakeClientsetWithResources(secret, configMap),
			Namespace: "argocd",
		}
		app := v1alpha1.Application{
			ObjectMeta: v1.ObjectMeta{
				Name: "testapp",
				Annotations: map[string]string{
					"argocd-image-updater.argoproj.io/image-list":        "nginx",
					"argocd-image-updater.argoproj.io/write-back-method": "git:repocreds",
				},
			},
			Spec: v1alpha1.ApplicationSpec{
				Source: v1alpha1.ApplicationSource{
					RepoURL:        "https://example.com/example",
					TargetRevision: "main",
				},
			},
			Status: v1alpha1.ApplicationStatus{
				SourceType: v1alpha1.ApplicationSourceTypeKustomize,
			},
		}
		wbc, err := getWriteBackConfig(&app, &kubeClient, &argoClient)
		require.NoError(t, err)

		creds, err := wbc.GetCreds(&app)
		require.NoError(t, err)
		require.NotNil(t, creds)
		// Must have HTTPS creds
		_, ok := creds.(argogit.HTTPSCreds)
		require.True(t, ok)
	})

	t.Run("Invalid fields in secret", func(t *testing.T) {
		argoClient := argomock.ArgoCD{}
		argoClient.On("UpdateSpec", mock.Anything, mock.Anything).Return(nil, nil)
		secret := fixture.NewSecret("argocd-image-updater", "git-creds", map[string][]byte{
			"sshPrivateKex": []byte("foo"),
		})
		kubeClient := kube.KubernetesClient{
			Clientset: fake.NewFakeClientsetWithResources(secret),
		}
		app := v1alpha1.Application{
			ObjectMeta: v1.ObjectMeta{
				Name: "testapp",
				Annotations: map[string]string{
					"argocd-image-updater.argoproj.io/image-list":        "nginx",
					"argocd-image-updater.argoproj.io/write-back-method": "git:secret:argocd-image-updater/git-creds",
				},
			},
			Spec: v1alpha1.ApplicationSpec{
				Source: v1alpha1.ApplicationSource{
					RepoURL:        "git@example.com:example",
					TargetRevision: "main",
				},
			},
			Status: v1alpha1.ApplicationStatus{
				SourceType: v1alpha1.ApplicationSourceTypeKustomize,
			},
		}
		wbc, err := getWriteBackConfig(&app, &kubeClient, &argoClient)
		require.NoError(t, err)

		creds, err := wbc.GetCreds(&app)
		require.Error(t, err)
		require.Nil(t, creds)
	})

	t.Run("Invalid secret reference", func(t *testing.T) {
		argoClient := argomock.ArgoCD{}
		argoClient.On("UpdateSpec", mock.Anything, mock.Anything).Return(nil, nil)
		secret := fixture.NewSecret("argocd-image-updater", "git-creds", map[string][]byte{
			"sshPrivateKey": []byte("foo"),
		})
		kubeClient := kube.KubernetesClient{
			Clientset: fake.NewFakeClientsetWithResources(secret),
		}
		app := v1alpha1.Application{
			ObjectMeta: v1.ObjectMeta{
				Name: "testapp",
				Annotations: map[string]string{
					"argocd-image-updater.argoproj.io/image-list":        "nginx",
					"argocd-image-updater.argoproj.io/write-back-method": "git:secret:nonexist",
					"argocd-image-updater.argoproj.io/git-credentials":   "",
				},
			},
			Spec: v1alpha1.ApplicationSpec{
				Source: v1alpha1.ApplicationSource{
					RepoURL:        "git@example.com:example",
					TargetRevision: "main",
				},
			},
			Status: v1alpha1.ApplicationStatus{
				SourceType: v1alpha1.ApplicationSourceTypeKustomize,
			},
		}
		wbc, err := getWriteBackConfig(&app, &kubeClient, &argoClient)
		require.NoError(t, err)

		creds, err := wbc.GetCreds(&app)
		require.Error(t, err)
		require.Nil(t, creds)
	})

	t.Run("Secret does not exist", func(t *testing.T) {
		argoClient := argomock.ArgoCD{}
		argoClient.On("UpdateSpec", mock.Anything, mock.Anything).Return(nil, nil)
		secret := fixture.NewSecret("argocd-image-updater", "git-creds", map[string][]byte{
			"sshPrivateKey": []byte("foo"),
		})
		kubeClient := kube.KubernetesClient{
			Clientset: fake.NewFakeClientsetWithResources(secret),
		}
		app := v1alpha1.Application{
			ObjectMeta: v1.ObjectMeta{
				Name: "testapp",
				Annotations: map[string]string{
					"argocd-image-updater.argoproj.io/image-list":        "nginx",
					"argocd-image-updater.argoproj.io/write-back-method": "git",
					"argocd-image-updater.argoproj.io/git-credentials":   "argocd-image-updater/nonexist",
				},
			},
			Spec: v1alpha1.ApplicationSpec{
				Source: v1alpha1.ApplicationSource{
					RepoURL:        "git@example.com:example",
					TargetRevision: "main",
				},
			},
			Status: v1alpha1.ApplicationStatus{
				SourceType: v1alpha1.ApplicationSourceTypeKustomize,
			},
		}
		wbc, err := getWriteBackConfig(&app, &kubeClient, &argoClient)
		require.NoError(t, err)

		creds, err := wbc.GetCreds(&app)
		require.Error(t, err)
		require.Nil(t, creds)
	})
}

func Test_CommitUpdates(t *testing.T) {
	argoClient := argomock.ArgoCD{}
	argoClient.On("UpdateSpec", mock.Anything, mock.Anything).Return(nil, nil)
	secret := fixture.NewSecret("argocd-image-updater", "git-creds", map[string][]byte{
		"sshPrivateKey": []byte("foo"),
	})
	kubeClient := kube.KubernetesClient{
		Clientset: fake.NewFakeClientsetWithResources(secret),
	}
	app := v1alpha1.Application{
		ObjectMeta: v1.ObjectMeta{
			Name: "testapp",
			Annotations: map[string]string{
				"argocd-image-updater.argoproj.io/image-list":        "nginx",
				"argocd-image-updater.argoproj.io/write-back-method": "git:secret:argocd-image-updater/git-creds",
			},
		},
		Spec: v1alpha1.ApplicationSpec{
			Source: v1alpha1.ApplicationSource{
				RepoURL:        "git@example.com:example",
				TargetRevision: "main",
			},
		},
		Status: v1alpha1.ApplicationStatus{
			SourceType: v1alpha1.ApplicationSourceTypeKustomize,
		},
	}

	t.Run("Good commit to target revision", func(t *testing.T) {
		gitMock, _, cleanup := mockGit(t)
		defer cleanup()
		gitMock.On("Checkout", mock.Anything).Run(func(args mock.Arguments) {
			args.Assert(t, "main")
		}).Return(nil)
		gitMock.On("Add", mock.Anything).Return(nil)
		gitMock.On("Commit", mock.Anything, mock.Anything, mock.Anything, mock.Anything).Return(nil)
		gitMock.On("Push", mock.Anything, mock.Anything, mock.Anything).Return(nil)

		wbc, err := getWriteBackConfig(&app, &kubeClient, &argoClient)
		require.NoError(t, err)
		wbc.GitClient = gitMock

		err = commitChanges(&app, wbc)
		assert.NoError(t, err)
	})

	t.Run("Good commit to configured branch", func(t *testing.T) {
		gitMock, _, cleanup := mockGit(t)
		defer cleanup()
		gitMock.On("Checkout", mock.Anything).Run(func(args mock.Arguments) {
			args.Assert(t, "mybranch")
		}).Return(nil)
		gitMock.On("Add", mock.Anything).Return(nil)
		gitMock.On("Commit", mock.Anything, mock.Anything, mock.Anything, mock.Anything).Return(nil)
		gitMock.On("Push", mock.Anything, mock.Anything, mock.Anything).Return(nil)
		gitMock.On("SymRefToBranch", mock.Anything).Return("mydefaultbranch", nil)

		wbc, err := getWriteBackConfig(&app, &kubeClient, &argoClient)
		require.NoError(t, err)
		wbc.GitClient = gitMock
		wbc.GitBranch = "mybranch"

		err = commitChanges(&app, wbc)
		assert.NoError(t, err)
	})

	t.Run("Good commit to default branch", func(t *testing.T) {
		app := app.DeepCopy()
		gitMock, _, cleanup := mockGit(t)
		defer cleanup()
		gitMock.On("Checkout", mock.Anything).Run(func(args mock.Arguments) {
			args.Assert(t, "mydefaultbranch")
		}).Return(nil)
		gitMock.On("Add", mock.Anything).Return(nil)
		gitMock.On("Commit", mock.Anything, mock.Anything, mock.Anything, mock.Anything).Return(nil)
		gitMock.On("Push", mock.Anything, mock.Anything, mock.Anything).Return(nil)
		gitMock.On("SymRefToBranch", mock.Anything).Return("mydefaultbranch", nil)
		wbc, err := getWriteBackConfig(app, &kubeClient, &argoClient)
		require.NoError(t, err)
		wbc.GitClient = gitMock
		app.Spec.Source.TargetRevision = "HEAD"
		wbc.GitBranch = ""

		err = commitChanges(app, wbc)
		assert.NoError(t, err)
	})

	t.Run("Good commit to kustomization", func(t *testing.T) {
		app := app.DeepCopy()
		app.Annotations[common.WriteBackTargetAnnotation] = "kustomization"
		app.Spec.Source.Kustomize = &v1alpha1.ApplicationSourceKustomize{Images: v1alpha1.KustomizeImages{"foo=bar", "bar=baz:123"}}
		gitMock, dir, cleanup := mockGit(t)
		defer cleanup()
		kf := filepath.Join(dir, "kustomization.yml")
		assert.NoError(t, ioutil.WriteFile(kf, []byte(`
kind: Kustomization
apiVersion: kustomize.config.k8s.io/v1beta1
`), os.ModePerm))

		gitMock.On("Checkout", mock.Anything).Run(func(args mock.Arguments) {
			args.Assert(t, "mydefaultbranch")
		}).Return(nil)
		gitMock.On("Add", mock.Anything).Return(nil)
		gitMock.On("Commit", mock.Anything, mock.Anything, mock.Anything, mock.Anything).Return(nil)
		gitMock.On("Push", mock.Anything, mock.Anything, mock.Anything).Return(nil)
		gitMock.On("SymRefToBranch", mock.Anything).Return("mydefaultbranch", nil)
		wbc, err := getWriteBackConfig(app, &kubeClient, &argoClient)
		require.NoError(t, err)
		wbc.GitClient = gitMock
		app.Spec.Source.TargetRevision = "HEAD"
		wbc.GitBranch = ""

		err = commitChanges(app, wbc)
		assert.NoError(t, err)
		kust, err := ioutil.ReadFile(kf)
		assert.NoError(t, err)
		assert.YAMLEq(t, `
kind: Kustomization
apiVersion: kustomize.config.k8s.io/v1beta1
images:
  - name: foo
    newName: bar
  - name: bar
    newName: baz
    newTag: "123"
`, string(kust))

		// test the merge case too
		app.Spec.Source.Kustomize.Images = v1alpha1.KustomizeImages{"foo:123", "bar=qux"}
		err = commitChanges(app, wbc)
		assert.NoError(t, err)
		kust, err = ioutil.ReadFile(kf)
		assert.NoError(t, err)
		assert.YAMLEq(t, `
kind: Kustomization
apiVersion: kustomize.config.k8s.io/v1beta1
images:
  - name: foo
    newTag: "123"
  - name: bar
    newName: qux
`, string(kust))
	})

	t.Run("Good commit with author information", func(t *testing.T) {
		app := app.DeepCopy()
		gitMock, _, cleanup := mockGit(t)
		defer cleanup()
		gitMock.On("Checkout", mock.Anything).Run(func(args mock.Arguments) {
			args.Assert(t, "mydefaultbranch")
		}).Return(nil)
		gitMock.On("Add", mock.Anything).Return(nil)
		gitMock.On("Commit", mock.Anything, mock.Anything, mock.Anything, mock.Anything).Return(nil)
		gitMock.On("Push", mock.Anything, mock.Anything, mock.Anything).Return(nil)
		gitMock.On("SymRefToBranch", mock.Anything).Return("mydefaultbranch", nil)
		gitMock.On("Config", mock.Anything, mock.Anything).Run(func(args mock.Arguments) {
			args.Assert(t, "someone", "someone@example.com")
		}).Return(nil)
		wbc, err := getWriteBackConfig(app, &kubeClient, &argoClient)
		require.NoError(t, err)
		wbc.GitClient = gitMock
		app.Spec.Source.TargetRevision = "HEAD"
		wbc.GitBranch = ""
		wbc.GitCommitUser = "someone"
		wbc.GitCommitEmail = "someone@example.com"

		err = commitChanges(app, wbc)
		assert.NoError(t, err)
	})

	t.Run("Cannot set author information", func(t *testing.T) {
		app := app.DeepCopy()
		gitMock := &gitmock.Client{}
		gitMock.On("Init").Return(nil)
		gitMock.On("Fetch").Return(nil)
		gitMock.On("Checkout", mock.Anything).Run(func(args mock.Arguments) {
			args.Assert(t, "mydefaultbranch")
		}).Return(nil)
		gitMock.On("Add", mock.Anything).Return(nil)
		gitMock.On("Commit", mock.Anything, mock.Anything, mock.Anything, mock.Anything).Return(nil)
		gitMock.On("Push", mock.Anything, mock.Anything, mock.Anything).Return(nil)
		gitMock.On("SymRefToBranch", mock.Anything).Return("mydefaultbranch", nil)
		gitMock.On("Config", mock.Anything, mock.Anything).Run(func(args mock.Arguments) {
			args.Assert(t, "someone", "someone@example.com")
		}).Return(fmt.Errorf("could not configure git"))
		wbc, err := getWriteBackConfig(app, &kubeClient, &argoClient)
		require.NoError(t, err)
		wbc.GitClient = gitMock
		app.Spec.Source.TargetRevision = "HEAD"
		wbc.GitBranch = ""
		wbc.GitCommitUser = "someone"
		wbc.GitCommitEmail = "someone@example.com"

		err = commitChanges(app, wbc)
		assert.Errorf(t, err, "could not configure git")
	})

	t.Run("Cannot init", func(t *testing.T) {
		gitMock := &gitmock.Client{}
		gitMock.On("Init").Return(fmt.Errorf("cannot init"))
		gitMock.On("Fetch").Return(nil)
		gitMock.On("Checkout", mock.Anything).Return(nil)
		gitMock.On("Commit", mock.Anything, mock.Anything, mock.Anything, mock.Anything).Return(nil)
		gitMock.On("Push", mock.Anything, mock.Anything, mock.Anything).Return(nil)
		wbc, err := getWriteBackConfig(&app, &kubeClient, &argoClient)
		require.NoError(t, err)
		wbc.GitClient = gitMock

		err = commitChanges(&app, wbc)
		assert.Errorf(t, err, "cannot init")
	})

	t.Run("Cannot fetch", func(t *testing.T) {
		gitMock := &gitmock.Client{}
		gitMock.On("Init").Return(nil)
		gitMock.On("Fetch").Return(fmt.Errorf("cannot fetch"))
		gitMock.On("Checkout", mock.Anything).Return(nil)
		gitMock.On("Commit", mock.Anything, mock.Anything, mock.Anything, mock.Anything).Return(nil)
		gitMock.On("Push", mock.Anything, mock.Anything, mock.Anything).Return(nil)
		wbc, err := getWriteBackConfig(&app, &kubeClient, &argoClient)
		require.NoError(t, err)
		wbc.GitClient = gitMock

		err = commitChanges(&app, wbc)
		assert.Errorf(t, err, "cannot init")
	})
	t.Run("Cannot checkout", func(t *testing.T) {
		gitMock := &gitmock.Client{}
		gitMock.On("Init").Return(nil)
		gitMock.On("Fetch").Return(nil)
		gitMock.On("Checkout", mock.Anything).Return(fmt.Errorf("cannot checkout"))
		gitMock.On("Commit", mock.Anything, mock.Anything, mock.Anything, mock.Anything).Return(nil)
		gitMock.On("Push", mock.Anything, mock.Anything, mock.Anything).Return(nil)
		wbc, err := getWriteBackConfig(&app, &kubeClient, &argoClient)
		require.NoError(t, err)
		wbc.GitClient = gitMock

		err = commitChanges(&app, wbc)
		assert.Errorf(t, err, "cannot checkout")
	})

	t.Run("Cannot commit", func(t *testing.T) {
		gitMock, _, cleanup := mockGit(t)
		defer cleanup()
		gitMock.On("Checkout", mock.Anything).Return(nil)
		gitMock.On("Add", mock.Anything).Return(nil)
		gitMock.On("Commit", mock.Anything, mock.Anything, mock.Anything, mock.Anything).Return(fmt.Errorf("cannot commit"))
		gitMock.On("Push", mock.Anything, mock.Anything, mock.Anything).Return(nil)
		wbc, err := getWriteBackConfig(&app, &kubeClient, &argoClient)
		require.NoError(t, err)
		wbc.GitClient = gitMock

		err = commitChanges(&app, wbc)
		assert.Errorf(t, err, "cannot commit")
	})

	t.Run("Cannot push", func(t *testing.T) {
		gitMock, _, cleanup := mockGit(t)
		defer cleanup()
		gitMock.On("Checkout", mock.Anything).Return(nil)
		gitMock.On("Add", mock.Anything).Return(nil)
		gitMock.On("Commit", mock.Anything, mock.Anything, mock.Anything, mock.Anything).Return(nil)
		gitMock.On("Push", mock.Anything, mock.Anything, mock.Anything).Return(fmt.Errorf("cannot push"))
		wbc, err := getWriteBackConfig(&app, &kubeClient, &argoClient)
		require.NoError(t, err)
		wbc.GitClient = gitMock

		err = commitChanges(&app, wbc)
		assert.Errorf(t, err, "cannot push")
	})

	t.Run("Cannot resolve default branch", func(t *testing.T) {
		app := app.DeepCopy()
		gitMock, _, cleanup := mockGit(t)
		defer cleanup()
		gitMock.On("Checkout", mock.Anything).Return(nil)
		gitMock.On("Add", mock.Anything).Return(nil)
		gitMock.On("Commit", mock.Anything, mock.Anything, mock.Anything, mock.Anything).Return(nil)
		gitMock.On("Push", mock.Anything, mock.Anything, mock.Anything).Return(nil)
		gitMock.On("SymRefToBranch", mock.Anything).Return("", fmt.Errorf("failed to resolve ref"))
		wbc, err := getWriteBackConfig(app, &kubeClient, &argoClient)
		require.NoError(t, err)
		wbc.GitClient = gitMock
		app.Spec.Source.TargetRevision = "HEAD"
		wbc.GitBranch = ""

		err = commitChanges(app, wbc)
		assert.Errorf(t, err, "failed to resolve ref")
	})
}

func Test_parseTarget(t *testing.T) {
	cases := []struct {
		name     string
		expected string
		target   string
		path     string
	}{
		{"default", ".", "kustomization", ""},
		{"explicit default", ".", "kustomization:.", "."},
		{"default path, explicit target", ".", "kustomization:.", ""},
		{"default target with path", "foo/bar", "kustomization", "foo/bar"},
		{"default both", ".", "kustomization", ""},
		{"absolute path", "foo", "kustomization:/foo", "bar"},
		{"relative path", "bar/foo", "kustomization:foo", "bar"},
		{"sibling path", "bar/baz", "kustomization:../baz", "bar/foo"},
	}

	for _, tt := range cases {
		t.Run(tt.name, func(t *testing.T) {
			assert.Equal(t, tt.expected, parseTarget(tt.target, tt.path))
		})
	}
}

func mockGit(t *testing.T) (gitMock *gitmock.Client, dir string, cleanup func()) {
	dir, err := ioutil.TempDir("", "wb-kust")
	assert.NoError(t, err)
	gitMock = &gitmock.Client{}
	gitMock.On("Root").Return(dir)
	gitMock.On("Init").Return(nil)
	gitMock.On("Fetch").Return(nil)
	return gitMock, dir, func() {
		_ = os.RemoveAll(dir)
	}
}<|MERGE_RESOLUTION|>--- conflicted
+++ resolved
@@ -33,14 +33,10 @@
 	t.Run("Test successful update", func(t *testing.T) {
 		mockClientFn := func(endpoint *registry.RegistryEndpoint, username, password string) (registry.RegistryClient, error) {
 			regMock := regmock.RegistryClient{}
-<<<<<<< HEAD
 			regMock.On("NewRepository", mock.Anything).Return(nil)
-			regMock.On("Tags", mock.Anything).Return([]string{"1.0.1"}, nil)
-=======
 			regMock.On("Tags", mock.MatchedBy(func(s string) bool {
 				return s == "jannfis/foobar"
 			})).Return([]string{"1.0.1"}, nil)
->>>>>>> 9aa295f9
 			return &regMock, nil
 		}
 
