--- conflicted
+++ resolved
@@ -110,22 +110,7 @@
 				return err
 			}
 
-<<<<<<< HEAD
-			var logFormat log.LogFormat
-			switch cfg.LogFormat {
-			case "text":
-				logFormat = log.LogFormatText
-			case "json":
-				logFormat = log.LogFormatJSON
-			default:
-				return fmt.Errorf("Invalid log format '%s'", cfg.LogFormat)
-			}
-			log.SetLogFormat(logFormat)
-
-			if once {
-=======
             if once {
->>>>>>> 1113694e
 				cfg.CheckInterval = 0
 				cfg.HealthPort = 0
 			}
